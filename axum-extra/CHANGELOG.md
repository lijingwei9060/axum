--- conflicted
+++ resolved
@@ -5,19 +5,18 @@
 The format is based on [Keep a Changelog],
 and this project adheres to [Semantic Versioning].
 
-# 0.9.4
-
-- **added:** The `response::Attachment` type ([#2789])
-<<<<<<< HEAD
+# Unreleased
+
 - **breaking:** Update to prost 0.13. Used for the `Protobuf` extractor ([#2829])
 - **change:** Update minimum rust version to 1.70 ([#2829])
 
+[#2829]: https://github.com/tokio-rs/axum/pull/2829
+
+# 0.9.4
+
+- **added:** The `response::Attachment` type ([#2789])
+
 [#2789]: https://github.com/tokio-rs/axum/pull/2789
-[#2829]: https://github.com/tokio-rs/axum/pull/2829
-=======
-
-[#2789]: https://github.com/tokio-rs/axum/pull/2789
->>>>>>> a73dab41
 
 # 0.9.3 (24. March, 2024)
 
