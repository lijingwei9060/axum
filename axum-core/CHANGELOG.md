--- conflicted
+++ resolved
@@ -5,11 +5,7 @@
 The format is based on [Keep a Changelog](https://keepachangelog.com/en/1.0.0/),
 and this project adheres to [Semantic Versioning](https://semver.org/spec/v2.0.0.html).
 
-<<<<<<< HEAD
-# Unreleased
-=======
 # 0.4.4
->>>>>>> a73dab41
 
 - **added:** Derive `Clone` and `Copy` for `AppendHeaders` ([#2776])
 - **added:** `must_use` attribute on `AppendHeaders` ([#2846])
